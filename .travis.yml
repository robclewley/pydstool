--- conflicted
+++ resolved
@@ -1,23 +1,6 @@
 cache: apt
 sudo: true
 language: python
-<<<<<<< HEAD
-python:
-    - "3.6"
-    - "2.7"
-    - "3.7-dev"
-matrix:
-    include:
-          env:
-            - NUMPY_SPEC=numpy
-            - SCIPY_SPEC="scipy<0.17"
-            - COVERAGE="no"
-        - python: 2.7
-          env:
-            - NUMPY_SPEC=numpy
-            - SCIPY_SPEC="scipy<0.17"
-            - COVERAGE="yes"
-=======
 
 python:
     - "3.7-dev"
@@ -29,7 +12,6 @@
       - python: 3.6
         env: COVERAGE="yes"
 
->>>>>>> 45fc2f1d
 
 before_install:
     - pip install --upgrade pip setuptools
