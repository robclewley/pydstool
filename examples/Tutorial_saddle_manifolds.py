--- conflicted
+++ resolved
@@ -100,11 +100,7 @@
     DSargs.events = [ev_plus, ev_minus]
 
     # an instance of the 'Generator' class.
-<<<<<<< HEAD
-    print( "Initializing generator..." )
-=======
     print("Initializing generator...")
->>>>>>> 45fc2f1d
     return gentype(DSargs)
 
 def plot_PP_fps_custom(fps, coords=None, do_evecs=False, markersize=10, flip_coords=False):
@@ -204,13 +200,8 @@
 
     ax = plt.gca()
 
-<<<<<<< HEAD
-    print( "xdom: ", xdom )
-    print( "ydom: ", ydom )
-=======
     print("xdom: ", xdom)
     print("ydom: ", ydom)
->>>>>>> 45fc2f1d
     ax.set_xlim(xdom)
     ax.set_ylim(ydom)
     plt.draw()
@@ -327,11 +318,7 @@
             # are close to the saddle point
             if len(man_part) == 1:
                 # first stage (only called once)
-<<<<<<< HEAD
-                print( "  First stage..." )
-=======
                 print("  First stage...")
->>>>>>> 45fc2f1d
                 ode_sys.set(algparams={'max_pts': 20000})
                 man_new = pp.find_saddle_manifolds(saddle, 'phi', ds=0.004, ds_gamma=0.02,
                                 ds_perp=0.005, tmax=60, max_arclen=max_arclen, eps=2e-5,
